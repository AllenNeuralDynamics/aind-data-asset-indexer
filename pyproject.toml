[build-system]
requires = ["setuptools", "setuptools-scm"]
build-backend = "setuptools.build_meta"

[project]
name = "aind-data-asset-indexer"
description = "Service Capsule to write data asset metadata to document store"
license = {text = "MIT"}
requires-python = ">=3.9"
authors = [
    {name = "AIND"}
]
classifiers = [
    "Programming Language :: Python :: 3"
]
readme = "README.md"
dynamic = ["version"]

dependencies = [
    "boto3",
    "boto3-stubs[s3]",
    "pydantic-settings>=2.0",
    "pydantic>=2.10",
    "dask==2023.5.0",
    "aind-data-schema==1.2.0",
    "codeocean==0.3.0",
    "aind-data-access-api>=1.0.0",
]

[project.optional-dependencies]
dev = [
    'black',
    'coverage',
    'flake8',
    'interrogate',
    'isort',
    'Sphinx',
    'furo'
]

[tool.setuptools.packages.find]
where = ["src"]

[tool.setuptools.dynamic]
version = {attr = "aind_data_asset_indexer.__version__"}

[tool.black]
line-length = 79
target_version = ['py38']
exclude = '''
(
  /(
      \.eggs         # exclude a few common directories in the
    | \.git          # root of the project
    | \.hg
    | \.mypy_cache
    | \.tox
    | \.venv
    | _build
    | build
    | dist
<<<<<<< HEAD
    |.conda
=======
    | .conda
>>>>>>> 0e81e785
  )/
  | .gitignore
)
'''

[tool.coverage.run]
omit = ["*__init__*"]
source = ["src", "tests"]

[tool.coverage.report]
exclude_lines = [
    "if __name__ == .__main__.:",
    "from",
    "import",
    "pragma: no cover"
]
fail_under = 100

[tool.isort]
line_length = 79
profile = "black"

[tool.interrogate]
exclude = ["setup.py", "docs", "build", ".conda"]
fail-under = 100<|MERGE_RESOLUTION|>--- conflicted
+++ resolved
@@ -59,11 +59,7 @@
     | _build
     | build
     | dist
-<<<<<<< HEAD
-    |.conda
-=======
     | .conda
->>>>>>> 0e81e785
   )/
   | .gitignore
 )
