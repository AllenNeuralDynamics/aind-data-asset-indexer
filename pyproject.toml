--- conflicted
+++ resolved
@@ -17,14 +17,8 @@
 dynamic = ["version"]
 
 dependencies = [
-<<<<<<< HEAD
-    "aind-codeocean-api==0.2.4",
-    "aind-data-access-api[secrets,docdb]==0.5.2",
-    "python-dotenv==1.0.0"
-=======
     "aind-data-access-api[full]==0.6.2",
     "aind-data-schema==0.17.3"
->>>>>>> 5ab9cd3b
 ]
 
 [project.optional-dependencies]
