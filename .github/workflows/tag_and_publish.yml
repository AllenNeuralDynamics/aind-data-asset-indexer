name: Tag and publish
on:
  push:
    branches:
      - main
jobs:
  tag:
<<<<<<< HEAD
    name: Bump version
    runs-on: ubuntu-latest
    outputs:
      new_version: ${{ steps.output_version.outputs.new_version }}
    steps:
      - name: Checkout
        uses: actions/checkout@v3
        with:
          ref: ${{ inputs.default_branch }}
          fetch-depth: 0
          token: ${{ secrets.SERVICE_TOKEN }}
      - name: Bump version and push tag
        id: tag_version
        uses: mathieudutour/github-tag-action@v6.1
        with:
          github_token: ${{ secrets.SERVICE_TOKEN }}
          release_branches: ${{ inputs.default_branch }}
          default_bump: patch
      - name: Get version file name set variables
        run: |
          pkg_name=$(grep -P 'version = \{attr = .*\}' pyproject.toml | grep -oP '\w+.__version__')
          init_file="./code/${pkg_name//.__version__}/__init__.py"
          echo "VERSION_FILE=$init_file" >> "$GITHUB_ENV"
          echo "VERSION=${{ steps.tag_version.outputs.new_version }}" >> "$GITHUB_ENV"
      - name: Update version file with new version
        run: |
          grep "__version__" "$VERSION_FILE"
          sed -i --debug --expression="s|__version__.*|__version__ = \"${{ env.VERSION }}\"|" "$VERSION_FILE"
      - name: Set output
        id: output_version
        run: echo "new_version=${{ env.VERSION }}" >> "$GITHUB_OUTPUT"
      - name: Commit and Push version bump
        uses: EndBug/add-and-commit@v9
        with:
          default_author: github_actions
          message: "ci: version bump [skip actions]"
          add: ${{ env.VERSION_FILE }}
# Add step to release to Code Ocean on major versions?
  publish:
    if: false
    runs-on: ubuntu-latest
    needs: tag
    steps:
      - uses: actions/checkout@v3
      - name: Pull latest changes
        run: git pull origin main
      - name: Set up Docker Buildx
        id: buildx
        uses: docker/setup-buildx-action@v2
      - name: Login to Github Packages
        uses: docker/login-action@v2
        with:
          registry: ghcr.io
          username: ${{ github.actor }}
          password: ${{ secrets.GITHUB_TOKEN }}
      - name: Build image and push to GitHub Container Registry
        uses: docker/build-push-action@v3
        with:
          # relative path to the place where source code with Dockerfile is located
          context: .
          push: true
          tags: |
            ghcr.io/allenneuraldynamics/aind-data-asset-indexer:${{ needs.tag.outputs.new_version }}
            ghcr.io/allenneuraldynamics/aind-data-asset-indexer:latest
=======
    uses: AllenNeuralDynamics/aind-github-actions/.github/workflows/tag.yml@main
    secrets:
      SERVICE_TOKEN: ${{ secrets.SERVICE_TOKEN }}
>>>>>>> 5ab9cd3b
<|MERGE_RESOLUTION|>--- conflicted
+++ resolved
@@ -5,73 +5,6 @@
       - main
 jobs:
   tag:
-<<<<<<< HEAD
-    name: Bump version
-    runs-on: ubuntu-latest
-    outputs:
-      new_version: ${{ steps.output_version.outputs.new_version }}
-    steps:
-      - name: Checkout
-        uses: actions/checkout@v3
-        with:
-          ref: ${{ inputs.default_branch }}
-          fetch-depth: 0
-          token: ${{ secrets.SERVICE_TOKEN }}
-      - name: Bump version and push tag
-        id: tag_version
-        uses: mathieudutour/github-tag-action@v6.1
-        with:
-          github_token: ${{ secrets.SERVICE_TOKEN }}
-          release_branches: ${{ inputs.default_branch }}
-          default_bump: patch
-      - name: Get version file name set variables
-        run: |
-          pkg_name=$(grep -P 'version = \{attr = .*\}' pyproject.toml | grep -oP '\w+.__version__')
-          init_file="./code/${pkg_name//.__version__}/__init__.py"
-          echo "VERSION_FILE=$init_file" >> "$GITHUB_ENV"
-          echo "VERSION=${{ steps.tag_version.outputs.new_version }}" >> "$GITHUB_ENV"
-      - name: Update version file with new version
-        run: |
-          grep "__version__" "$VERSION_FILE"
-          sed -i --debug --expression="s|__version__.*|__version__ = \"${{ env.VERSION }}\"|" "$VERSION_FILE"
-      - name: Set output
-        id: output_version
-        run: echo "new_version=${{ env.VERSION }}" >> "$GITHUB_OUTPUT"
-      - name: Commit and Push version bump
-        uses: EndBug/add-and-commit@v9
-        with:
-          default_author: github_actions
-          message: "ci: version bump [skip actions]"
-          add: ${{ env.VERSION_FILE }}
-# Add step to release to Code Ocean on major versions?
-  publish:
-    if: false
-    runs-on: ubuntu-latest
-    needs: tag
-    steps:
-      - uses: actions/checkout@v3
-      - name: Pull latest changes
-        run: git pull origin main
-      - name: Set up Docker Buildx
-        id: buildx
-        uses: docker/setup-buildx-action@v2
-      - name: Login to Github Packages
-        uses: docker/login-action@v2
-        with:
-          registry: ghcr.io
-          username: ${{ github.actor }}
-          password: ${{ secrets.GITHUB_TOKEN }}
-      - name: Build image and push to GitHub Container Registry
-        uses: docker/build-push-action@v3
-        with:
-          # relative path to the place where source code with Dockerfile is located
-          context: .
-          push: true
-          tags: |
-            ghcr.io/allenneuraldynamics/aind-data-asset-indexer:${{ needs.tag.outputs.new_version }}
-            ghcr.io/allenneuraldynamics/aind-data-asset-indexer:latest
-=======
     uses: AllenNeuralDynamics/aind-github-actions/.github/workflows/tag.yml@main
     secrets:
-      SERVICE_TOKEN: ${{ secrets.SERVICE_TOKEN }}
->>>>>>> 5ab9cd3b
+      SERVICE_TOKEN: ${{ secrets.SERVICE_TOKEN }}